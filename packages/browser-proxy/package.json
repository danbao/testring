{
  "name": "@testring/browser-proxy",
  "version": "0.5.30",
  "main": "./dist/index.js",
  "types": "./src/index.ts",
  "repository": {
    "type": "git",
    "url": "https://github.com/ringcentral/testring.git"
  },
  "author": "RingCentral",
  "license": "MIT",
  "dependencies": {
<<<<<<< HEAD
    "@testring/child-process": "0.5.29",
    "@testring/logger": "0.5.29",
    "@testring/pluggable-module": "0.5.29",
    "@testring/transport": "0.5.29",
    "@testring/types": "0.5.29",
    "@testring/utils": "0.5.29",
=======
    "@testring/child-process": "0.5.30",
    "@testring/logger": "0.5.30",
    "@testring/pluggable-module": "0.5.30",
    "@testring/transport": "0.5.30",
    "@testring/types": "0.5.30",
    "@testring/utils": "0.5.30",
>>>>>>> 93627ce2
    "@types/yargs": "15.0.5",
    "yargs": "15.4.1"
  },
  "devDependencies": {
    "@testring/test-utils": "0.5.30"
  }
}<|MERGE_RESOLUTION|>--- conflicted
+++ resolved
@@ -10,21 +10,12 @@
   "author": "RingCentral",
   "license": "MIT",
   "dependencies": {
-<<<<<<< HEAD
-    "@testring/child-process": "0.5.29",
-    "@testring/logger": "0.5.29",
-    "@testring/pluggable-module": "0.5.29",
-    "@testring/transport": "0.5.29",
-    "@testring/types": "0.5.29",
-    "@testring/utils": "0.5.29",
-=======
     "@testring/child-process": "0.5.30",
     "@testring/logger": "0.5.30",
     "@testring/pluggable-module": "0.5.30",
     "@testring/transport": "0.5.30",
     "@testring/types": "0.5.30",
     "@testring/utils": "0.5.30",
->>>>>>> 93627ce2
     "@types/yargs": "15.0.5",
     "yargs": "15.4.1"
   },
