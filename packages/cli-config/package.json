{
  "name": "@testring/cli-config",
  "version": "0.4.38",
  "main": "./dist/index.js",
  "types": "./src/index.ts",
  "repository": {
    "type": "git",
    "url": "https://github.com/ringcentral/testring.git"
  },
  "author": "RingCentral",
  "license": "MIT",
  "dependencies": {
<<<<<<< HEAD
    "@testring/logger": "0.4.37",
    "@testring/types": "0.4.37",
    "@testring/utils": "0.4.37",
    "@types/deepmerge": "2.1.0",
    "@types/yargs": "12.0.1",
    "deepmerge": "2.2.1",
    "yargs": "12.0.2"
=======
    "@testring/logger": "0.4.38",
    "@testring/types": "0.4.38",
    "@testring/utils": "0.4.38",
    "@types/deepmerge": "^2.1.0",
    "@types/yargs": "12.0.0",
    "deepmerge": "2.1.1",
    "yargs": "12.0.1"
>>>>>>> 9edace1e
  }
}<|MERGE_RESOLUTION|>--- conflicted
+++ resolved
@@ -10,22 +10,12 @@
   "author": "RingCentral",
   "license": "MIT",
   "dependencies": {
-<<<<<<< HEAD
-    "@testring/logger": "0.4.37",
-    "@testring/types": "0.4.37",
-    "@testring/utils": "0.4.37",
+    "@testring/logger": "0.4.38",
+    "@testring/types": "0.4.38",
+    "@testring/utils": "0.4.38",
     "@types/deepmerge": "2.1.0",
     "@types/yargs": "12.0.1",
     "deepmerge": "2.2.1",
     "yargs": "12.0.2"
-=======
-    "@testring/logger": "0.4.38",
-    "@testring/types": "0.4.38",
-    "@testring/utils": "0.4.38",
-    "@types/deepmerge": "^2.1.0",
-    "@types/yargs": "12.0.0",
-    "deepmerge": "2.1.1",
-    "yargs": "12.0.1"
->>>>>>> 9edace1e
   }
 }