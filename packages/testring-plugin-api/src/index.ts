import { IConfig, IPluginDestinationMap } from '@testring/types';
import { PluginController } from './plugin-controller';
import { findPlugin } from './plugin-finder';
import { PluginAPI } from './plugin-api';

<<<<<<< HEAD
const applyPlugins = (pluginsDestinations: IPluginDestinationMap, config: IConfig) => {
=======
export const applyPlugins = (pluginsDestinations: IPluginDestinationMap, config: IConfig) => {
>>>>>>> 5e99a5f1
    const controller = new PluginController(pluginsDestinations);

    controller.initialize(config.plugins);
};

export { PluginAPI, findPlugin, applyPlugins };<|MERGE_RESOLUTION|>--- conflicted
+++ resolved
@@ -1,16 +1,11 @@
 import { IConfig, IPluginDestinationMap } from '@testring/types';
 import { PluginController } from './plugin-controller';
-import { findPlugin } from './plugin-finder';
 import { PluginAPI } from './plugin-api';
 
-<<<<<<< HEAD
 const applyPlugins = (pluginsDestinations: IPluginDestinationMap, config: IConfig) => {
-=======
-export const applyPlugins = (pluginsDestinations: IPluginDestinationMap, config: IConfig) => {
->>>>>>> 5e99a5f1
     const controller = new PluginController(pluginsDestinations);
 
     controller.initialize(config.plugins);
 };
 
-export { PluginAPI, findPlugin, applyPlugins };+export { PluginAPI, applyPlugins };