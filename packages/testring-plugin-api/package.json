--- conflicted
+++ resolved
@@ -12,11 +12,7 @@
   "dependencies": {
     "@testring/pluggable-module": "0.1.0",
     "@testring/test-finder": "0.1.0",
-<<<<<<< HEAD
+    "@testring/test-run-controller": "0.1.0",
     "@testring/types": "0.1.0"
-=======
-    "@testring/test-run-controller": "0.1.0",
-    "@testring/typings": "0.1.0"
->>>>>>> 44c020c9
   }
 }