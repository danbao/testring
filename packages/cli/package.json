--- conflicted
+++ resolved
@@ -10,22 +10,6 @@
   "author": "RingCentral",
   "license": "MIT",
   "dependencies": {
-<<<<<<< HEAD
-    "@testring/browser-proxy": "0.4.37",
-    "@testring/cli-config": "0.4.37",
-    "@testring/fs-reader": "0.4.37",
-    "@testring/http-api": "0.4.37",
-    "@testring/logger": "0.4.37",
-    "@testring/plugin-api": "0.4.37",
-    "@testring/recorder-backend": "0.4.37",
-    "@testring/test-run-controller": "0.4.37",
-    "@testring/test-worker": "0.4.37",
-    "@testring/transport": "0.4.37",
-    "@testring/types": "0.4.37",
-    "@testring/web-application": "0.4.37",
-    "@types/yargs": "12.0.1",
-    "yargs": "12.0.2"
-=======
     "@testring/browser-proxy": "0.4.38",
     "@testring/cli-config": "0.4.38",
     "@testring/fs-reader": "0.4.38",
@@ -38,8 +22,7 @@
     "@testring/transport": "0.4.38",
     "@testring/types": "0.4.38",
     "@testring/web-application": "0.4.38",
-    "@types/yargs": "12.0.0",
-    "yargs": "12.0.1"
->>>>>>> 9edace1e
+    "@types/yargs": "12.0.1",
+    "yargs": "12.0.2"
   }
 }