--- conflicted
+++ resolved
@@ -24,13 +24,8 @@
     "babel-traverse": "6.26.0",
     "babel-types": "6.26.0",
     "express": "4.17.1",
-<<<<<<< HEAD
-    "redux": "4.0.5",
+    "redux": "4.1.0",
     "ws": "7.5.0"
-=======
-    "redux": "4.1.0",
-    "ws": "7.3.1"
->>>>>>> 5a94e965
   },
   "devDependencies": {
     "@testring/test-utils": "0.5.37",
