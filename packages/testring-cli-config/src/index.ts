--- conflicted
+++ resolved
@@ -13,18 +13,12 @@
     ]);
 
     const fileConfig = await getFileConfig(temporaryConfig);
-<<<<<<< HEAD
     const envConfig = await getEnvConfig(temporaryConfig);
 
-    return deepmerge.all<IConfig>([
+    return mergeConfigs([
         defaultConfiguration,
         fileConfig || {},
         envConfig || {},
-=======
-    return mergeConfigs([
-        defaultConfiguration,
-        fileConfig || {},
->>>>>>> 0d574c2c
         args || {},
     ]);
 };
