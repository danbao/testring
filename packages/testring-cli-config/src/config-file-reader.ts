import * as fs from 'fs';
import * as path from 'path';
import {loggerClientLocal} from '@testring/logger';
import { IConfig } from '@testring/types';

const findFile = (configPath: string) => {
    const filePath = path.resolve(configPath);
    const configExists = fs.existsSync(filePath);

    if (configExists) {
        return fs.readFileSync(filePath, { encoding: 'utf8' });
    }

    return null;
};

const readJSConfig = async (configPath: string, config: IConfig): Promise<IConfig | null> => {
    try {
        const configFile = require(configPath);

        if (typeof configFile === 'function') {
            return await configFile(config);
        } else {
            return configFile;
        }
    } catch (exception) {
        throw new SyntaxError(`
            Config file ${configPath} can't be parsed: invalid JS.
            ${exception.message}
        `);
    }
};

const readJSONConfig = async (configPath: string): Promise<IConfig | null> => {
    const fileContent = findFile(configPath);

    if (fileContent === null) {
        return null;
    }

    try {
        return JSON.parse(fileContent);
    } catch (exception) {
        throw new SyntaxError(`
            Config file ${configPath} can't be parsed: invalid JSON.
            ${exception.message}
        `);
    }
};

<<<<<<< HEAD
export const getFileConfig = async (userConfig: IConfig) => {
    const extension = path.extname(userConfig.config);
    loggerClientLocal.log(`Read config file: ${userConfig.config}`);
=======
const readConfig = async (
    configPath: string | void,
    config: IConfig,
): Promise<IConfig | null> => {
    if (!configPath) {
        return null;
    }

    const extension = path.extname(configPath);
>>>>>>> 5e99a5f1

    switch (extension) {
        case '.js' :
            return readJSConfig(configPath, config);
        case '.json' :
            return readJSONConfig(configPath);
        default:
            throw new Error(`${extension} is not supported`);
    }
};

export const getFileConfig = async (userConfig: IConfig) => {
    return await readConfig(userConfig.config, userConfig);
};

export const getEnvConfig = async (userConfig: IConfig) => {
    return await readConfig(userConfig.envConfig, userConfig);
};<|MERGE_RESOLUTION|>--- conflicted
+++ resolved
@@ -48,21 +48,18 @@
     }
 };
 
-<<<<<<< HEAD
-export const getFileConfig = async (userConfig: IConfig) => {
-    const extension = path.extname(userConfig.config);
-    loggerClientLocal.log(`Read config file: ${userConfig.config}`);
-=======
+
 const readConfig = async (
-    configPath: string | void,
-    config: IConfig,
-): Promise<IConfig | null> => {
+        configPath: string | void,
+        config: IConfig,
+    ): Promise<IConfig | null> => {
+  
     if (!configPath) {
         return null;
     }
 
     const extension = path.extname(configPath);
->>>>>>> 5e99a5f1
+    loggerClientLocal.log(`Read config file: ${configPath}`);
 
     switch (extension) {
         case '.js' :
