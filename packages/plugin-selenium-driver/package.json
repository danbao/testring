--- conflicted
+++ resolved
@@ -10,20 +10,12 @@
   "author": "RingCentral",
   "license": "MIT",
   "dependencies": {
-<<<<<<< HEAD
     "@nullcc/code-coverage-client": "1.4.2",
-    "@testring/child-process": "0.6.1",
-    "@testring/devtool-extension": "0.6.1",
-    "@testring/logger": "0.6.1",
-    "@testring/plugin-api": "0.6.1",
-    "@testring/types": "0.6.1",
-=======
     "@testring/child-process": "0.6.2",
     "@testring/devtool-extension": "0.6.2",
     "@testring/logger": "0.6.2",
     "@testring/plugin-api": "0.6.2",
     "@testring/types": "0.6.2",
->>>>>>> 69807619
     "@types/deepmerge": "2.2.0",
     "@types/node": "18.11.18",
     "chromedriver": "*",
