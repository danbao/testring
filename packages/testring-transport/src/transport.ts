import * as process from 'process';
import { ChildProcess } from 'child_process';
import { ITransport, TransportMessageHandler, ITransportDirectMessage } from '@testring/types';
import { DirectTransport } from './direct-transport';
import { BroadcastTransport } from './broadcast-transport';
import { EventEmitter } from 'events';
import {loggerClient, loggerClientLocal} from '../../testring-logger/src';

export class Transport implements ITransport {

    private emitter: EventEmitter = new EventEmitter();

    private directTransport: DirectTransport;

    private broadcastTransport: BroadcastTransport;

    constructor(rootProcess: NodeJS.Process = process) {
        const handler = this.triggerListeners.bind(this);

        this.directTransport = new DirectTransport(handler);

        this.broadcastTransport = new BroadcastTransport(handler, rootProcess);
    }

    public getProcessStdioConfig(): Array<any> {
        return [null, null, null, 'ipc'];
    }

    public getProcessesList(): Array<string> {
        return this.directTransport.getProcessesList();
    }

    public send<T = any>(processID: string, messageType: string, payload: T): Promise<void> {
        loggerClient.debug(`Send message [type=${messageType}] to process [id= ${processID}]`);
        loggerClientLocal.debug(`Send message [type=${messageType}] to process [id= ${processID}]`);
        return this.directTransport.send(processID, messageType, payload);
    }

    public broadcast<T = any>(messageType: string, payload: T): void {
        loggerClient.debug(`Send message [type=${messageType}] to parent process`);
        loggerClientLocal.debug(`Send message [type = ${messageType}] to parent process`);
        this.broadcastTransport.broadcast(messageType, payload);
    }

    public broadcastLocal<T = any>(messageType: string, payload: T): void {
        loggerClient.debug(`Send local message [type = ${messageType}]`);
        loggerClientLocal.debug(`Send local message [type = ${messageType}]`);
        this.broadcastTransport.broadcastLocal(messageType, payload);
    }

    public registerChildProcess(processID: string, childProcess: ChildProcess) {
        loggerClient.debug(`Register child process [id = ${processID}]`);
        loggerClientLocal.debug(`Register child process [id = ${processID}]`);
        this.directTransport.registerChildProcess(processID, childProcess);
    }

<<<<<<< HEAD
    public on<T = any>(messageType: string, callback: Callback<T>): RemoveHandlerFunction {
        loggerClient.debug(`Register listener for messages [type = ${messageType}]`);
        loggerClientLocal.debug(`Register listener for messages [type = ${messageType}]`);
=======
    public on<T = any>(messageType: string, callback: TransportMessageHandler<T>) {
>>>>>>> b33a7c7d
        this.emitter.on(messageType, callback);

        return () => this.emitter.removeListener(messageType, callback);
    }

<<<<<<< HEAD
    public once<T = any>(messageType: string, callback: Callback<T>): RemoveHandlerFunction {
        loggerClient.debug(`Register listener for one message [type = ${messageType}]`);
        loggerClientLocal.debug(`Register listener for one message [type = ${messageType}]`);
=======
    public once<T = any>(messageType: string, callback: TransportMessageHandler<T>) {
>>>>>>> b33a7c7d
        this.emitter.once(messageType, callback);

        return () => this.emitter.removeListener(messageType, callback);
    }

<<<<<<< HEAD
    public onceFrom<T = any>(processID: string, messageType: string, callback: Callback<T>): RemoveHandlerFunction {
        loggerClient.debug(`Register listener for one message [type = ${messageType}] from process [id = ${processID}]`);
        loggerClientLocal.debug(`Register listener for one message [type = ${messageType}] from process [id = ${processID}]`);

=======
    public onceFrom<T = any>(processID: string, messageType: string, callback: TransportMessageHandler<T>) {
>>>>>>> b33a7c7d
        const handler = (message, source) => {
            if (processID === source) {
                callback(message);
                this.emitter.removeListener(messageType, handler);
            }
        };

        this.emitter.on(messageType, handler);

        return () => this.emitter.removeListener(messageType, handler);
    }

<<<<<<< HEAD
    private triggerListeners(message: IDirectMessage, source?: string) {
        loggerClient.debug(`New message [type = ${message.type}]`);
        loggerClientLocal.debug(`New message [type = ${message.type}]`);
=======
    private triggerListeners(message: ITransportDirectMessage, source?: string) {
>>>>>>> b33a7c7d
        this.emitter.emit(message.type, message.payload, source);
    }
}<|MERGE_RESOLUTION|>--- conflicted
+++ resolved
@@ -54,38 +54,26 @@
         this.directTransport.registerChildProcess(processID, childProcess);
     }
 
-<<<<<<< HEAD
-    public on<T = any>(messageType: string, callback: Callback<T>): RemoveHandlerFunction {
+    public on<T = any>(messageType: string, callback: TransportMessageHandler<T>) {
         loggerClient.debug(`Register listener for messages [type = ${messageType}]`);
         loggerClientLocal.debug(`Register listener for messages [type = ${messageType}]`);
-=======
-    public on<T = any>(messageType: string, callback: TransportMessageHandler<T>) {
->>>>>>> b33a7c7d
+
         this.emitter.on(messageType, callback);
 
         return () => this.emitter.removeListener(messageType, callback);
     }
 
-<<<<<<< HEAD
-    public once<T = any>(messageType: string, callback: Callback<T>): RemoveHandlerFunction {
+    public once<T = any>(messageType: string, callback: TransportMessageHandler<T>) {
         loggerClient.debug(`Register listener for one message [type = ${messageType}]`);
         loggerClientLocal.debug(`Register listener for one message [type = ${messageType}]`);
-=======
-    public once<T = any>(messageType: string, callback: TransportMessageHandler<T>) {
->>>>>>> b33a7c7d
         this.emitter.once(messageType, callback);
 
         return () => this.emitter.removeListener(messageType, callback);
     }
 
-<<<<<<< HEAD
-    public onceFrom<T = any>(processID: string, messageType: string, callback: Callback<T>): RemoveHandlerFunction {
+    public onceFrom<T = any>(processID: string, messageType: string, callback: TransportMessageHandler<T>) {
         loggerClient.debug(`Register listener for one message [type = ${messageType}] from process [id = ${processID}]`);
         loggerClientLocal.debug(`Register listener for one message [type = ${messageType}] from process [id = ${processID}]`);
-
-=======
-    public onceFrom<T = any>(processID: string, messageType: string, callback: TransportMessageHandler<T>) {
->>>>>>> b33a7c7d
         const handler = (message, source) => {
             if (processID === source) {
                 callback(message);
@@ -98,13 +86,9 @@
         return () => this.emitter.removeListener(messageType, handler);
     }
 
-<<<<<<< HEAD
-    private triggerListeners(message: IDirectMessage, source?: string) {
+    private triggerListeners(message: ITransportDirectMessage, source?: string) {
         loggerClient.debug(`New message [type = ${message.type}]`);
         loggerClientLocal.debug(`New message [type = ${message.type}]`);
-=======
-    private triggerListeners(message: ITransportDirectMessage, source?: string) {
->>>>>>> b33a7c7d
         this.emitter.emit(message.type, message.payload, source);
     }
 }