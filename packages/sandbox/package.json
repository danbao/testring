--- conflicted
+++ resolved
@@ -10,14 +10,9 @@
   "author": "RingCentral",
   "license": "MIT",
   "dependencies": {
-<<<<<<< HEAD
-    "@testring/api": "0.4.13",
-    "@testring/test-utils": "0.4.13",
-    "@testring/types": "0.4.13",
-    "@testring/utils": "0.4.13"
-=======
     "@testring/api": "0.4.14",
+    "@testring/test-utils": "0.4.14",
+    "@testring/types": "0.4.14",
     "@testring/utils": "0.4.14"
->>>>>>> 558e09f9
   }
 }