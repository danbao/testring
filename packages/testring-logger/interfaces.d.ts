import { LogTypes, LogLevel } from './src/structs';

export interface ILogEntry {
    time: Date,
    type: LogTypes,
<<<<<<< HEAD
    nestingLevel: number,
    logLevel: LogLevel,
    content: Array<any>,
    formattedMessage: string
=======
    logLevel: number,
    content: string[],
    formattedMessage: string,
    stepUid?: string,
    parentStep: string | null,
>>>>>>> 5e38f3c9
}<|MERGE_RESOLUTION|>--- conflicted
+++ resolved
@@ -3,16 +3,9 @@
 export interface ILogEntry {
     time: Date,
     type: LogTypes,
-<<<<<<< HEAD
-    nestingLevel: number,
     logLevel: LogLevel,
     content: Array<any>,
-    formattedMessage: string
-=======
-    logLevel: number,
-    content: string[],
     formattedMessage: string,
     stepUid?: string,
     parentStep: string | null,
->>>>>>> 5e38f3c9
 }