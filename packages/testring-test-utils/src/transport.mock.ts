import { EventEmitter } from 'events';
<<<<<<< HEAD
import { ChildProcess } from 'child_process';

export class TransportMock extends EventEmitter {

    private processes: Map<string, ChildProcess> = new Map();
=======
import { ITransport } from '@testring/types';

export class TransportMock extends EventEmitter implements ITransport {

    public getProcessStdioConfig() {
        return [];
    }

    public getProcessesList() {
        return [];
    }

    public registerChildProcess(processID, child) {}
>>>>>>> 5e99a5f1

    public broadcast(messageType: string, payload: any) {
        this.emit(messageType, payload);
    }

    public broadcastLocal(messageType: string, payload: any) {
        this.emit(messageType, payload);
    }

<<<<<<< HEAD
    public send(src: string, messageType: string, payload: any) {
=======
    public send(src: string, messageType: string, payload: any): Promise<void> {
>>>>>>> 5e99a5f1
        this.emit(messageType, payload);

        return Promise.resolve();
    }

    public on(messageType, callback): any {
        super.on(messageType, callback);

<<<<<<< HEAD
        return () => {
            this.removeListener(messageType, callback);
        };
=======
        return () => this.removeListener(messageType, callback);
>>>>>>> 5e99a5f1
    }

    public once(messageType, callback): any {
        super.on(messageType, callback);

<<<<<<< HEAD
        return () => {
            this.removeListener(messageType, callback);
=======
        return () => this.removeListener(messageType, callback);
    }

    public onceFrom(processID, messageType, callback): any {
        const handler = (message, source) => {
            if (processID === source) {
                callback(message);
                this.removeListener(messageType, handler);
            }
>>>>>>> 5e99a5f1
        };

        super.on(messageType, handler);

        return () => this.removeListener(messageType, handler);
    }

    public registerChildProcess(processID: string, process: ChildProcess) {
        this.processes.set(processID, process);
    }
}<|MERGE_RESOLUTION|>--- conflicted
+++ resolved
@@ -1,14 +1,11 @@
 import { EventEmitter } from 'events';
-<<<<<<< HEAD
+import { ITransport } from '@testring/types';
 import { ChildProcess } from 'child_process';
 
-export class TransportMock extends EventEmitter {
+export class TransportMock extends EventEmitter implements ITransport {
+
 
     private processes: Map<string, ChildProcess> = new Map();
-=======
-import { ITransport } from '@testring/types';
-
-export class TransportMock extends EventEmitter implements ITransport {
 
     public getProcessStdioConfig() {
         return [];
@@ -18,9 +15,6 @@
         return [];
     }
 
-    public registerChildProcess(processID, child) {}
->>>>>>> 5e99a5f1
-
     public broadcast(messageType: string, payload: any) {
         this.emit(messageType, payload);
     }
@@ -29,11 +23,7 @@
         this.emit(messageType, payload);
     }
 
-<<<<<<< HEAD
-    public send(src: string, messageType: string, payload: any) {
-=======
     public send(src: string, messageType: string, payload: any): Promise<void> {
->>>>>>> 5e99a5f1
         this.emit(messageType, payload);
 
         return Promise.resolve();
@@ -42,22 +32,12 @@
     public on(messageType, callback): any {
         super.on(messageType, callback);
 
-<<<<<<< HEAD
-        return () => {
-            this.removeListener(messageType, callback);
-        };
-=======
         return () => this.removeListener(messageType, callback);
->>>>>>> 5e99a5f1
     }
 
     public once(messageType, callback): any {
         super.on(messageType, callback);
 
-<<<<<<< HEAD
-        return () => {
-            this.removeListener(messageType, callback);
-=======
         return () => this.removeListener(messageType, callback);
     }
 
@@ -67,7 +47,6 @@
                 callback(message);
                 this.removeListener(messageType, handler);
             }
->>>>>>> 5e99a5f1
         };
 
         super.on(messageType, handler);
