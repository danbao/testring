export * from './test-run-controller';
export * from './pluggable-module';
export * from './recorder-backend';
export * from './browser-proxy';
export * from './test-finder';
export * from './test-worker';
export * from './transport';
export * from './http-api';
export * from './logger';
<<<<<<< HEAD
export * from './recorder-backend';
export * from './recorder-extension';
export * from './recorder';
=======
export * from './config';
export * from './plugin';
>>>>>>> b9af468c
<|MERGE_RESOLUTION|>--- conflicted
+++ resolved
@@ -7,11 +7,7 @@
 export * from './transport';
 export * from './http-api';
 export * from './logger';
-<<<<<<< HEAD
-export * from './recorder-backend';
-export * from './recorder-extension';
-export * from './recorder';
-=======
 export * from './config';
 export * from './plugin';
->>>>>>> b9af468c
+export * from './recorder-extension';
+export * from './recorder';