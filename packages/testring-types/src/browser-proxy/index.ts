--- conflicted
+++ resolved
@@ -3,11 +3,7 @@
     response = 'BrowserProxy/RESPONSE',
 }
 
-<<<<<<< HEAD
-export enum BrowserProxyPlugins {
-=======
 export const enum BrowserProxyPlugins {
->>>>>>> 0ed53894
     getPlugin = 'getPlugin'
 }
 
