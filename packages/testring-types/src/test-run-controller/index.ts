--- conflicted
+++ resolved
@@ -1,14 +1,9 @@
 import { ITestFile } from '../test-finder';
 
-<<<<<<< HEAD
-export enum TestRunControllerHooks {
+export const enum TestRunControllerHooks {
     prepareQueue = 'prepareQueue',
     prepareParams = 'prepareParams',
     afterFinish = 'afterFinish',
-=======
-export const enum TestRunControllerHooks {
-    beforeRun = 'beforeRun',
->>>>>>> 7f43d012
 }
 
 export interface IQueuedTest {
