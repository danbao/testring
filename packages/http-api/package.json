--- conflicted
+++ resolved
@@ -10,21 +10,12 @@
   "author": "RingCentral",
   "license": "MIT",
   "dependencies": {
-<<<<<<< HEAD
-    "@testring/logger": "0.5.29",
-    "@testring/pluggable-module": "0.5.29",
-    "@testring/test-utils": "0.5.29",
-    "@testring/transport": "0.5.29",
-    "@testring/types": "0.5.29",
-    "@testring/utils": "0.5.29",
-=======
     "@testring/logger": "0.5.30",
     "@testring/pluggable-module": "0.5.30",
     "@testring/test-utils": "0.5.30",
     "@testring/transport": "0.5.30",
     "@testring/types": "0.5.30",
     "@testring/utils": "0.5.30",
->>>>>>> 93627ce2
     "@types/node": "14.6.0",
     "@types/request-promise-native": "1.0.17",
     "@types/tough-cookie": "4.0.0",
