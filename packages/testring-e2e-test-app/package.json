--- conflicted
+++ resolved
@@ -9,15 +9,10 @@
   "author": "RingCentral",
   "license": "MIT",
   "scripts": {
-<<<<<<< HEAD
-    "test:selenium": "testring --config='./test/selenium/config.json'",
-    "test:simple-run": "testring --tests='./test/simple/*.spec.js'",
+    "test:selenium": "testring --config='test/selenium/config.json'",
+    "test:simple-run": "testring --tests='test/simple/*.spec.js'",
     "e2e-simple": "npm run test:simple-run",
     "e2e": "npm run test:simple-run && npm run test:selenium"
-=======
-    "test:simple-run": "testring --tests='test/simple/*.spec.js'",
-    "e2e": "npm run test:simple-run"
->>>>>>> 451ba7f8
   },
   "dependencies": {
     "@testring/cli": "0.1.0",
