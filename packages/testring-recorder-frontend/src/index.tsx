import * as React from 'react';
import { render } from 'react-dom';

<<<<<<< HEAD
//import { Editor } from './components/editor';
import Layout from './Layout';
=======
import { Layout } from './Layout';
>>>>>>> fb491d3d

render(
    <Layout />,
    document.getElementById('rcRecorderApp'),
);<|MERGE_RESOLUTION|>--- conflicted
+++ resolved
@@ -1,12 +1,7 @@
 import * as React from 'react';
 import { render } from 'react-dom';
 
-<<<<<<< HEAD
-//import { Editor } from './components/editor';
-import Layout from './Layout';
-=======
 import { Layout } from './Layout';
->>>>>>> fb491d3d
 
 render(
     <Layout />,
