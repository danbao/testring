--- conflicted
+++ resolved
@@ -1,16 +1,10 @@
 import * as process from 'process';
 import { LoggerServer, loggerClientLocal } from '@testring/logger';
-<<<<<<< HEAD
 import { TestRunController } from '@testring/test-run-controller';
 import { applyPlugins } from '@testring/plugin-api';
-import { testFinder } from '@testring/test-finder';
-import { testWorker } from '@testring/test-worker';
-import { getConfig } from '@testring/cli-config';
-=======
 import { TestsFinder } from '@testring/test-finder';
 import { TestWorker } from '@testring/test-worker';
-import { TestRunController } from '@testring/test-run-controller';
->>>>>>> 5e99a5f1
+import { getConfig } from '@testring/cli-config';
 import { transport } from '@testring/transport';
 import { browserProxyControllerFactory } from '@testring/browser-proxy';
 
@@ -30,11 +24,8 @@
         logger: loggerServer,
         testFinder: testFinder,
         testWorker: testWorker,
-<<<<<<< HEAD
-        browserProxy: browserProxyController
-=======
+        browserProxy: browserProxyController,
         testRunController: testRunController,
->>>>>>> 5e99a5f1
     }, userConfig);
 
     const tests = await testFinder.find(userConfig.tests);
