--- conflicted
+++ resolved
@@ -4,15 +4,10 @@
 import { applyPlugins } from '@testring/plugin-api';
 import { TestsFinder } from '@testring/test-finder';
 import { TestWorker } from '@testring/test-worker';
-<<<<<<< HEAD
 import { getConfig } from '@testring/cli-config';
-=======
-import { TestRunController } from '@testring/test-run-controller';
 import { WebApplicationController } from '@testring/web-application';
 import { browserProxyControllerFactory } from '@testring/browser-proxy';
->>>>>>> 0ed53894
 import { transport } from '@testring/transport';
-import { browserProxyControllerFactory } from '@testring/browser-proxy';
 
 // CLI entry point, it makes all initialization job and
 // handles all errors, that was not cached inside framework
@@ -45,10 +40,7 @@
     const testWorker = new TestWorker(transport);
     const testRunController = new TestRunController(userConfig, testWorker);
     const browserProxyController = browserProxyControllerFactory(transport);
-<<<<<<< HEAD
-=======
     const webApplicationController = new WebApplicationController(browserProxyController, transport);
->>>>>>> 0ed53894
 
     applyPlugins({
         logger: loggerServer,
