--- conflicted
+++ resolved
@@ -10,19 +10,6 @@
   "author": "RingCentral",
   "license": "MIT",
   "dependencies": {
-<<<<<<< HEAD
-    "@testring/browser-proxy": "0.1.0",
-    "@testring/cli-config": "0.1.0",
-    "@testring/logger": "0.1.0",
-    "@testring/plugin-api": "0.1.0",
-    "@testring/test-finder": "0.1.0",
-    "@testring/test-run-controller": "0.1.0",
-    "@testring/test-worker": "0.1.0",
-    "@testring/transport": "0.1.0",
-    "@testring/types": "0.1.0",
-    "@testring/recorder-backend": "0.1.0",
-    "@testring/web-application": "0.1.0",
-=======
     "@testring/browser-proxy": "^0.2.2",
     "@testring/cli-config": "^0.2.2",
     "@testring/logger": "^0.2.2",
@@ -33,7 +20,7 @@
     "@testring/transport": "^0.2.2",
     "@testring/types": "^0.2.2",
     "@testring/web-application": "^0.2.2",
->>>>>>> 512282e9
+    "@testring/recorder-backend": "^0.2.2",
     "@types/yargs": "^11.0.0",
     "yargs": "^12.0.1"
   }
