--- conflicted
+++ resolved
@@ -10,15 +10,9 @@
   "author": "RingCentral",
   "license": "MIT",
   "dependencies": {
-<<<<<<< HEAD
-    "@testring/test-utils": "0.5.29",
-    "@testring/types": "0.5.29",
-    "@testring/utils": "0.5.29",
-=======
     "@testring/test-utils": "0.5.30",
     "@testring/types": "0.5.30",
     "@testring/utils": "0.5.30",
->>>>>>> 93627ce2
     "@types/babel-traverse": "6.25.5",
     "@types/babylon": "6.16.5",
     "babel-traverse": "6.26.0",
