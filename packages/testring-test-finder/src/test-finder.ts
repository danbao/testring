--- conflicted
+++ resolved
@@ -2,20 +2,9 @@
 import { PluggableModule } from '@testring/pluggable-module';
 import { locateTestFiles } from './test-files-locator';
 import { resolveTests } from './resolve-tests';
-
-<<<<<<< HEAD
-import { ITestFile } from '../interfaces';
 import {loggerClientLocal} from '@testring/logger';
 
-export enum TestsFinderPlugins {
-    beforeResolve = 'beforeResolve',
-    afterResolve = 'afterResolve'
-}
-
-export class TestsFinder extends PluggableModule {
-=======
 export class TestsFinder extends PluggableModule implements ITestFinder {
->>>>>>> b33a7c7d
 
     constructor() {
         super([
