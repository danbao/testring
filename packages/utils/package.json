{
  "name": "@testring/utils",
  "version": "0.5.30",
  "main": "./dist/index.js",
  "types": "./src/index.ts",
  "repository": {
    "type": "git",
    "url": "https://github.com/ringcentral/testring.git"
  },
  "author": "RingCentral",
  "license": "MIT",
  "dependencies": {
<<<<<<< HEAD
    "@testring/types": "0.5.29",
=======
    "@testring/types": "0.5.30",
>>>>>>> 93627ce2
    "@types/bytes": "3.1.0",
    "@types/nanoid": "2.1.0",
    "@types/node": "14.6.0",
    "@types/resolve": "1.17.1",
    "bytes": "3.1.0",
    "nanoid": "3.1.12",
    "resolve": "1.17.0"
  }
}<|MERGE_RESOLUTION|>--- conflicted
+++ resolved
@@ -10,11 +10,7 @@
   "author": "RingCentral",
   "license": "MIT",
   "dependencies": {
-<<<<<<< HEAD
-    "@testring/types": "0.5.29",
-=======
     "@testring/types": "0.5.30",
->>>>>>> 93627ce2
     "@types/bytes": "3.1.0",
     "@types/nanoid": "2.1.0",
     "@types/node": "14.6.0",
