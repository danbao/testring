--- conflicted
+++ resolved
@@ -26,11 +26,7 @@
     "@types/express": "4.17.2",
     "babel-preset-es2015": "6.24.1",
     "express": "4.17.1",
-<<<<<<< HEAD
-    "testring": "0.5.29",
-=======
     "testring": "0.5.30",
->>>>>>> 93627ce2
     "ts-node": "8.10.2"
   }
 }