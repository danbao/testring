const seleniumConfig = require('./config');

module.exports = async (config) => {
    const defConfig = await seleniumConfig(config);

    const screenshotPath = './screenshots';

    return {
<<<<<<< HEAD
        devtool,
        screenshotPath,
        workerLimit: 5,
        maxWriteThreadCount: 2,
=======
        ...defConfig,
>>>>>>> 09331f04
        screenshots: 'enable',
        tests: 'test/selenium/test-screenshots/*.spec.js',
<<<<<<< HEAD
        plugins: [
            [
                'selenium-driver',
                {
                    clientTimeout: devtool ? 0 : config.testTimeout,
                    recorderExtension: devtool,
                    capabilities: devtool
                        ? {}
                        : {
                              'goog:chromeOptions': {
                                  args: [
                                      '--headless',
                                      '--disable-gpu',
                                      '--no-sandbox',
                                  ],
                              },
                          },
                },
            ],
            ['babel'],
            [
                'fs-storage',
                {
                    staticPaths: {
                        screenshot: screenshotPath,
                    },
                },
            ],
        ],
=======
>>>>>>> 09331f04
    };
};<|MERGE_RESOLUTION|>--- conflicted
+++ resolved
@@ -6,38 +6,12 @@
     const screenshotPath = './screenshots';
 
     return {
-<<<<<<< HEAD
-        devtool,
+        ...defConfig,
         screenshotPath,
-        workerLimit: 5,
-        maxWriteThreadCount: 2,
-=======
-        ...defConfig,
->>>>>>> 09331f04
         screenshots: 'enable',
         tests: 'test/selenium/test-screenshots/*.spec.js',
-<<<<<<< HEAD
-        plugins: [
-            [
-                'selenium-driver',
-                {
-                    clientTimeout: devtool ? 0 : config.testTimeout,
-                    recorderExtension: devtool,
-                    capabilities: devtool
-                        ? {}
-                        : {
-                              'goog:chromeOptions': {
-                                  args: [
-                                      '--headless',
-                                      '--disable-gpu',
-                                      '--no-sandbox',
-                                  ],
-                              },
-                          },
-                },
-            ],
-            ['babel'],
-            [
+        plugins: [...defConfig.plugins,
+            ...[
                 'fs-storage',
                 {
                     staticPaths: {
@@ -46,7 +20,5 @@
                 },
             ],
         ],
-=======
->>>>>>> 09331f04
     };
 };