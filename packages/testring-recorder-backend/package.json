--- conflicted
+++ resolved
@@ -26,12 +26,9 @@
     "@types/ws": "^5.1.2",
     "babel-traverse": "^6.26.0",
     "babel-types": "^6.26.0",
-<<<<<<< HEAD
     "babel-generator": "^6.26.1",
     "babel-template": "^6.26.0",
-=======
     "chrome-launcher": "^0.10.2",
->>>>>>> fb491d3d
     "koa": "^2.5.2",
     "koa-static": "^5.0.0",
     "koa-views": "^6.1.4",
