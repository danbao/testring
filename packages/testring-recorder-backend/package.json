{
  "name": "@testring/recorder-backend",
  "version": "0.2.9",
  "main": "./dist/index.js",
  "repository": {
    "type": "git",
    "url": "https://github.com/ringcentral/testring.git"
  },
  "author": "RingCentral",
  "license": "MIT",
  "scripts": {
    "start": "ts-node src/test-server.ts",
    "start:watch": "nodemon --watch 'src/**/*' -e ts,tsx --exec 'ts-node' ./src/index.ts"
  },
  "dependencies": {
<<<<<<< HEAD
    "@testring/constants": "^0.2.4",
    "@testring/logger": "^0.2.6",
    "@testring/recorder-extension": "^0.2.2",
    "@testring/recorder-frontend": "^0.2.6",
    "@testring/transport": "^0.2.6",
    "@testring/types": "^0.2.6",
=======
    "@testring/logger": "^0.2.9",
    "@testring/recorder-frontend": "^0.2.9",
    "@testring/transport": "^0.2.9",
    "@testring/types": "^0.2.9",
>>>>>>> 0fbc5f61
    "@types/babel-traverse": "^6.25.4",
    "@types/koa": "^2.0.46",
    "@types/koa-static": "^4.0.0",
    "@types/koa-views": "^2.0.3",
    "@types/ws": "^5.1.2",
    "babel-traverse": "^6.26.0",
    "babel-types": "^6.26.0",
    "chrome-launcher": "^0.10.2",
    "koa": "^2.5.2",
    "koa-static": "^5.0.0",
    "koa-views": "^6.1.4",
    "nanoid": "^1.1.0",
    "ws": "^5.2.2"
  },
  "devDependencies": {
    "@testring/test-utils": "^0.2.9",
    "nodemon": "^1.17.5",
    "request": "2.87.0",
    "request-promise": "4.2.2",
    "ts-node": "7.0.0"
  }
}<|MERGE_RESOLUTION|>--- conflicted
+++ resolved
@@ -13,19 +13,12 @@
     "start:watch": "nodemon --watch 'src/**/*' -e ts,tsx --exec 'ts-node' ./src/index.ts"
   },
   "dependencies": {
-<<<<<<< HEAD
     "@testring/constants": "^0.2.4",
-    "@testring/logger": "^0.2.6",
+    "@testring/logger": "^0.2.9",
     "@testring/recorder-extension": "^0.2.2",
-    "@testring/recorder-frontend": "^0.2.6",
-    "@testring/transport": "^0.2.6",
-    "@testring/types": "^0.2.6",
-=======
-    "@testring/logger": "^0.2.9",
     "@testring/recorder-frontend": "^0.2.9",
     "@testring/transport": "^0.2.9",
     "@testring/types": "^0.2.9",
->>>>>>> 0fbc5f61
     "@types/babel-traverse": "^6.25.4",
     "@types/koa": "^2.0.46",
     "@types/koa-static": "^4.0.0",
