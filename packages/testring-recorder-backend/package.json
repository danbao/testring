{
  "name": "@testring/recorder-backend",
  "version": "0.2.6",
  "main": "./dist/index.js",
  "repository": {
    "type": "git",
    "url": "https://github.com/ringcentral/testring.git"
  },
  "author": "RingCentral",
  "license": "MIT",
  "scripts": {
    "start": "ts-node src/test-server.ts",
    "start:watch": "nodemon --watch 'src/**/*' -e ts,tsx --exec 'ts-node' ./src/index.ts"
  },
  "dependencies": {
<<<<<<< HEAD
    "@testring/logger": "^0.2.4",
    "@testring/constants": "^0.2.4",
    "@testring/recorder-extension": "^0.2.2",
    "@testring/recorder-frontend": "^0.2.4",
    "@testring/transport": "^0.2.4",
    "@testring/types": "^0.2.4",
=======
    "@testring/logger": "^0.2.6",
    "@testring/recorder-frontend": "^0.2.6",
    "@testring/transport": "^0.2.6",
    "@testring/types": "^0.2.6",
>>>>>>> dc83cb9c
    "@types/babel-traverse": "^6.25.4",
    "@types/koa": "^2.0.46",
    "@types/koa-static": "^4.0.0",
    "@types/koa-views": "^2.0.3",
    "@types/ws": "^5.1.2",
    "babel-traverse": "^6.26.0",
    "babel-types": "^6.26.0",
    "koa": "^2.5.2",
    "koa-static": "^5.0.0",
    "koa-views": "^6.1.4",
<<<<<<< HEAD
    "nanoid": "^1.0.7",
=======
    "nanoid": "^1.1.0",
    "opn": "^5.3.0",
>>>>>>> dc83cb9c
    "ws": "^5.2.2"
  },
  "devDependencies": {
    "@testring/test-utils": "^0.2.6",
    "nodemon": "^1.17.5",
    "request": "2.87.0",
    "request-promise": "4.2.2",
    "ts-node": "7.0.0"
  }
}<|MERGE_RESOLUTION|>--- conflicted
+++ resolved
@@ -13,19 +13,12 @@
     "start:watch": "nodemon --watch 'src/**/*' -e ts,tsx --exec 'ts-node' ./src/index.ts"
   },
   "dependencies": {
-<<<<<<< HEAD
-    "@testring/logger": "^0.2.4",
+    "@testring/logger": "^0.2.6",
     "@testring/constants": "^0.2.4",
     "@testring/recorder-extension": "^0.2.2",
-    "@testring/recorder-frontend": "^0.2.4",
-    "@testring/transport": "^0.2.4",
-    "@testring/types": "^0.2.4",
-=======
-    "@testring/logger": "^0.2.6",
     "@testring/recorder-frontend": "^0.2.6",
     "@testring/transport": "^0.2.6",
     "@testring/types": "^0.2.6",
->>>>>>> dc83cb9c
     "@types/babel-traverse": "^6.25.4",
     "@types/koa": "^2.0.46",
     "@types/koa-static": "^4.0.0",
@@ -36,12 +29,7 @@
     "koa": "^2.5.2",
     "koa-static": "^5.0.0",
     "koa-views": "^6.1.4",
-<<<<<<< HEAD
-    "nanoid": "^1.0.7",
-=======
     "nanoid": "^1.1.0",
-    "opn": "^5.3.0",
->>>>>>> dc83cb9c
     "ws": "^5.2.2"
   },
   "devDependencies": {
