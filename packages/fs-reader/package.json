{
  "name": "@testring/fs-reader",
  "version": "0.4.38",
  "main": "./dist/index.js",
  "types": "./src/index.ts",
  "repository": {
    "type": "git",
    "url": "https://github.com/ringcentral/testring.git"
  },
  "author": "RingCentral",
  "license": "MIT",
  "dependencies": {
<<<<<<< HEAD
    "@testring/logger": "0.4.37",
    "@testring/pluggable-module": "0.4.37",
    "@testring/types": "0.4.37",
    "glob": "7.1.3"
=======
    "@testring/logger": "0.4.38",
    "@testring/pluggable-module": "0.4.38",
    "@testring/types": "0.4.38",
    "glob": "7.1.2"
>>>>>>> 9edace1e
  }
}<|MERGE_RESOLUTION|>--- conflicted
+++ resolved
@@ -10,16 +10,9 @@
   "author": "RingCentral",
   "license": "MIT",
   "dependencies": {
-<<<<<<< HEAD
-    "@testring/logger": "0.4.37",
-    "@testring/pluggable-module": "0.4.37",
-    "@testring/types": "0.4.37",
-    "glob": "7.1.3"
-=======
     "@testring/logger": "0.4.38",
     "@testring/pluggable-module": "0.4.38",
     "@testring/types": "0.4.38",
-    "glob": "7.1.2"
->>>>>>> 9edace1e
+    "glob": "7.1.3"
   }
 }