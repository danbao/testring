import * as path from 'path';
import { Transport } from '@testring/transport';
<<<<<<< HEAD

import { BrowserProxy } from '../../src/browser-proxy/index';
=======
import { BrowserProxy } from '../../src/browser-proxy';
>>>>>>> 5e99a5f1

const onActionPlugin = path.resolve(__dirname, './on-action.ts');

new BrowserProxy(new Transport(), onActionPlugin);<|MERGE_RESOLUTION|>--- conflicted
+++ resolved
@@ -1,11 +1,6 @@
 import * as path from 'path';
 import { Transport } from '@testring/transport';
-<<<<<<< HEAD
-
 import { BrowserProxy } from '../../src/browser-proxy/index';
-=======
-import { BrowserProxy } from '../../src/browser-proxy';
->>>>>>> 5e99a5f1
 
 const onActionPlugin = path.resolve(__dirname, './on-action.ts');
 
