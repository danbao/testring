--- conflicted
+++ resolved
@@ -10,16 +10,8 @@
 } from '@testring/types';
 import { Transport } from '@testring/transport';
 import { PluggableModule } from '@testring/pluggable-module';
-
-<<<<<<< HEAD
-import { IBrowserProxyCommand, IBrowserProxyCommandResponse, IBrowserProxyPendingCommand } from '../interfaces';
-
-import { BrowserProxyMessageTypes, BrowserProxyPlugins } from './structs';
-
 import { loggerClientLocal } from '@testring/logger';
 
-=======
->>>>>>> b33a7c7d
 const nanoid = require('nanoid');
 
 export class BrowserProxyController extends PluggableModule implements IBrowserProxyController {
@@ -82,7 +74,7 @@
 
     private onExit = (): void => {
         delete this.workerId;
-        loggerClientLocal.debug(`Browser Proxy: miss connection with worker [code = ${code} signal = ${signal}]`);
+        loggerClientLocal.debug('Browser Proxy: miss connection with worker');
         this.onProxyDisconnect();
         this.spawn();
     };
