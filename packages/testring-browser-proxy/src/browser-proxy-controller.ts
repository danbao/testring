--- conflicted
+++ resolved
@@ -20,11 +20,7 @@
         private workerCreator: (onActionPluginPath: string, config: any) => ChildProcess,
     ) {
         super([
-<<<<<<< HEAD
             [BrowserProxyPlugins.getPlugin, 2],
-=======
-            BrowserProxyPlugins.getPlugin,
->>>>>>> 0ed53894
         ]);
 
         this.registerResponseListener();
@@ -104,7 +100,6 @@
 
         if (typeof this.workerCreator === 'function') {
             // TODO add types to browser proxy plugin config
-<<<<<<< HEAD
             const externalPlugin = await this.callHook(BrowserProxyPlugins.getPlugin, 'default', {});
 
             this.worker = this.workerCreator(externalPlugin.plugin, externalPlugin.config);
@@ -113,11 +108,7 @@
                 loggerClientLocal.log(`[browser-proxy] [logged] ${message.toString()}`);
             });
 
-=======
-            const externalPlugin = await this.callHook(BrowserProxyPlugins.getPlugin, 'default');
-
             this.worker = this.workerCreator(externalPlugin.plugin, externalPlugin.config);
->>>>>>> 0ed53894
         } else {
             loggerClientLocal.error(`Unsupported worker type "${typeof this.workerCreator}"`);
             throw new Error(`Unsupported worker type "${typeof this.workerCreator}"`);
