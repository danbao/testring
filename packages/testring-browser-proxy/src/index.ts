--- conflicted
+++ resolved
@@ -1,12 +1,9 @@
-<<<<<<< HEAD
 import * as path from 'path';
 import { Transport } from '@testring/transport';
 import { fork } from '@testring/child-process';
 
 import { BrowserProxyController } from './browser-proxy-controller';
 import { BrowserProxy } from './browser-proxy';
-
-export * from './structs';
 
 const WORKER_PATH = path.join(__dirname, './browser-proxy');
 
@@ -23,8 +20,4 @@
     BrowserProxy,
     BrowserProxyController,
     browserProxyControllerFactory
-};
-=======
-export * from './browser-proxy-controller';
-export * from './browser-proxy';
->>>>>>> 5e99a5f1
+};