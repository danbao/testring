<<<<<<< HEAD
import { IBrowserProxyCommand, IBrowserProxyMessage, BrowserProxyMessageTypes } from '@testring/types';
import { Transport } from '@testring/transport';
import { findPlugin } from '@testring/plugin-api';
import { loggerClient } from '@testring/logger';
=======
import { ITransport, IBrowserProxyCommand, IBrowserProxyMessage, BrowserProxyMessageTypes } from '@testring/types';
import { requirePackage } from '@testring/utils';
>>>>>>> 5e99a5f1

const resolvePlugin = (pluginPath: string): (command: IBrowserProxyCommand) => Promise<void> => {
    const resolvedPlugin = requirePackage(pluginPath);

    if (typeof resolvedPlugin !== 'function') {
        throw new TypeError('plugin is not a function');
    }

    return resolvedPlugin;
};

export class BrowserProxy {
    constructor(
        private transportInstance: ITransport,
        private onActionPlugin: string,
    ) {
        this.onAction = resolvePlugin(this.onActionPlugin);

        this.registerCommandListener();
    }

    private readonly onAction: (command: IBrowserProxyCommand) => Promise<void>;

    private registerCommandListener() {
        loggerClient.debug(`Browser Proxy: Register listener for messages [type = ${BrowserProxyMessageTypes.execute}]`);
        this.transportInstance.on(
            BrowserProxyMessageTypes.execute,
            (message) => this.onMessage(message),
        );
    }

    private async onMessage(message: IBrowserProxyMessage) {
        const { uid, command } = message;

        try {
            await this.onAction(command);
            loggerClient.debug(`Browser Proxy: Send message [type=${BrowserProxyMessageTypes.response}] to parent process`);
            this.transportInstance.broadcast(
                BrowserProxyMessageTypes.response,
                {
                    uid,
                },
            );
        } catch (exception) {
            this.transportInstance.broadcast(
                BrowserProxyMessageTypes.response,
                {
                    uid,
                    exception,
                },
            );
        }
    }
}<|MERGE_RESOLUTION|>--- conflicted
+++ resolved
@@ -1,12 +1,6 @@
-<<<<<<< HEAD
-import { IBrowserProxyCommand, IBrowserProxyMessage, BrowserProxyMessageTypes } from '@testring/types';
-import { Transport } from '@testring/transport';
-import { findPlugin } from '@testring/plugin-api';
-import { loggerClient } from '@testring/logger';
-=======
 import { ITransport, IBrowserProxyCommand, IBrowserProxyMessage, BrowserProxyMessageTypes } from '@testring/types';
 import { requirePackage } from '@testring/utils';
->>>>>>> 5e99a5f1
+import { loggerClient } from '@testring/logger';
 
 const resolvePlugin = (pluginPath: string): (command: IBrowserProxyCommand) => Promise<void> => {
     const resolvedPlugin = requirePackage(pluginPath);
