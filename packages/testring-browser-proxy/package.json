--- conflicted
+++ resolved
@@ -13,14 +13,13 @@
     "@testring/child-process": "0.1.0",
     "@testring/pluggable-module": "0.1.0",
     "@testring/plugin-api": "0.1.0",
-    "@testring/test-utils": "0.1.0",
     "@testring/transport": "0.1.0",
-<<<<<<< HEAD
+    "@testring/types": "0.1.0",
     "@testring/logger": "0.1.0",
-=======
-    "@testring/types": "0.1.0",
->>>>>>> b33a7c7d
     "@types/nanoid": "^1.0.0",
     "nanoid": "^1.0.4"
+  },
+  "devDependencies": {
+    "@testring/test-utils": "0.1.0"
   }
 }