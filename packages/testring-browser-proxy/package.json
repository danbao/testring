--- conflicted
+++ resolved
@@ -12,24 +12,16 @@
   "dependencies": {
     "@testring/child-process": "0.1.0",
     "@testring/pluggable-module": "0.1.0",
-<<<<<<< HEAD
     "@testring/plugin-api": "0.1.0",
     "@testring/transport": "0.1.0",
     "@testring/types": "0.1.0",
     "@testring/logger": "0.1.0",
-=======
-    "@testring/types": "0.1.0",
     "@testring/utils": "0.1.0",
->>>>>>> 5e99a5f1
     "@types/nanoid": "^1.0.0",
     "nanoid": "^1.0.4"
   },
   "devDependencies": {
-<<<<<<< HEAD
-    "@testring/test-utils": "0.1.0"
-=======
     "@testring/test-utils": "0.1.0",
     "@testring/transport": "0.1.0"
->>>>>>> 5e99a5f1
   }
 }