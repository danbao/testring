{
  "name": "@testring/transport",
  "version": "0.4.38",
  "main": "./dist/index.js",
  "types": "./src/index.ts",
  "repository": {
    "type": "git",
    "url": "https://github.com/ringcentral/testring.git"
  },
  "author": "RingCentral",
  "license": "MIT",
  "dependencies": {
<<<<<<< HEAD
    "@testring/types": "0.4.37",
    "@types/nanoid": "1.2.0",
    "@types/node": "10.11.4",
    "nanoid": "1.2.6"
=======
    "@testring/types": "0.4.38",
    "@types/nanoid": "1.0.0",
    "@types/node": "10.5.6",
    "nanoid": "1.1.0"
>>>>>>> 9edace1e
  },
  "devDependencies": {
    "@testring/child-process": "0.4.38"
  }
}<|MERGE_RESOLUTION|>--- conflicted
+++ resolved
@@ -10,17 +10,10 @@
   "author": "RingCentral",
   "license": "MIT",
   "dependencies": {
-<<<<<<< HEAD
-    "@testring/types": "0.4.37",
+    "@testring/types": "0.4.38",
     "@types/nanoid": "1.2.0",
     "@types/node": "10.11.4",
     "nanoid": "1.2.6"
-=======
-    "@testring/types": "0.4.38",
-    "@types/nanoid": "1.0.0",
-    "@types/node": "10.5.6",
-    "nanoid": "1.1.0"
->>>>>>> 9edace1e
   },
   "devDependencies": {
     "@testring/child-process": "0.4.38"
