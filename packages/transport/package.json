{
  "name": "@testring/transport",
  "version": "0.5.30",
  "main": "./dist/index.js",
  "types": "./src/index.ts",
  "repository": {
    "type": "git",
    "url": "https://github.com/ringcentral/testring.git"
  },
  "author": "RingCentral",
  "license": "MIT",
  "dependencies": {
<<<<<<< HEAD
    "@testring/child-process": "0.5.29",
    "@testring/types": "0.5.29",
    "@testring/utils": "0.5.29",
=======
    "@testring/child-process": "0.5.30",
    "@testring/types": "0.5.30",
    "@testring/utils": "0.5.30",
>>>>>>> 93627ce2
    "@types/node": "14.6.0"
  }
}<|MERGE_RESOLUTION|>--- conflicted
+++ resolved
@@ -10,15 +10,9 @@
   "author": "RingCentral",
   "license": "MIT",
   "dependencies": {
-<<<<<<< HEAD
-    "@testring/child-process": "0.5.29",
-    "@testring/types": "0.5.29",
-    "@testring/utils": "0.5.29",
-=======
     "@testring/child-process": "0.5.30",
     "@testring/types": "0.5.30",
     "@testring/utils": "0.5.30",
->>>>>>> 93627ce2
     "@types/node": "14.6.0"
   }
 }