{
  "name": "@testring/test-worker",
  "version": "0.5.30",
  "main": "./dist/index.js",
  "types": "./src/index.ts",
  "repository": {
    "type": "git",
    "url": "https://github.com/ringcentral/testring.git"
  },
  "author": "RingCentral",
  "license": "MIT",
  "dependencies": {
    "@testring/api": "0.5.30",
    "@testring/async-breakpoints": "0.5.30",
    "@testring/child-process": "0.5.30",
    "@testring/dependencies-builder": "0.5.30",
    "@testring/fs-reader": "0.5.30",
    "@testring/fs-store": "0.5.30",
    "@testring/logger": "0.5.30",
    "@testring/pluggable-module": "0.5.30",
    "@testring/sandbox": "0.5.30",
    "@testring/transport": "0.5.30",
    "@testring/types": "0.5.30",
    "@testring/utils": "0.5.30"
  },
  "devDependencies": {
<<<<<<< HEAD
    "@testring/test-utils": "0.5.29",
=======
    "@testring/test-utils": "0.5.30",
>>>>>>> 93627ce2
    "@types/node": "14.6.0"
  }
}<|MERGE_RESOLUTION|>--- conflicted
+++ resolved
@@ -24,11 +24,7 @@
     "@testring/utils": "0.5.30"
   },
   "devDependencies": {
-<<<<<<< HEAD
-    "@testring/test-utils": "0.5.29",
-=======
     "@testring/test-utils": "0.5.30",
->>>>>>> 93627ce2
     "@types/node": "14.6.0"
   }
 }