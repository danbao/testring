--- conflicted
+++ resolved
@@ -10,19 +10,12 @@
   "author": "RingCentral",
   "license": "MIT",
   "dependencies": {
-<<<<<<< HEAD
     "@testring/test-finder": "0.1.0",
+    "@testring/pluggable-module": "^0.1.0",
     "@testring/logger": "0.1.0",
     "@testring/types": "0.1.0"
   },
   "devDependencies": {
     "@testring/test-utils": "0.1.0"
-=======
-    "@testring/logger": "^0.1.0",
-    "@testring/pluggable-module": "^0.1.0",
-    "@testring/test-finder": "^0.1.0",
-    "@testring/test-worker": "^0.1.0",
-    "@testring/typings": "^0.1.0"
->>>>>>> 44c020c9
   }
 }