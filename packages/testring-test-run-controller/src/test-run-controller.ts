import {
    IConfig,
    ITestWorker,
    ITestWorkerInstance,
    ITestFile,
    IQueuedTest,
    ITestRunController,
    ITestExecutionError,
    TestRunControllerHooks
} from '@testring/types';
import { PluggableModule } from '@testring/pluggable-module';
import { loggerClientLocal } from '@testring/logger';

type TestQueue = Array<IQueuedTest>;

const delay = (milliseconds: number) => new Promise((resolve) => {
    setTimeout(resolve, milliseconds);
});

export class TestRunController extends PluggableModule implements ITestRunController {

    private errors: Array<Error> = [];

    constructor(
        private config: Partial<IConfig>,
        private testWorker: ITestWorker
    ) {
        super([
<<<<<<< HEAD
            TestRunControllerHooks.beforeRun
        ]);
    }

    public async runQueue(testSet: Array<ITestFile>): Promise<Error[] | null> {
        const testQueue = await this.prepareTests(testSet);
=======
            TestRunControllerHooks.beforeRun,
            TestRunControllerHooks.beforeTest,
            TestRunControllerHooks.afterTest,
            TestRunControllerHooks.afterRun,
        ]);
    }

    public async runQueue(testSet: Array<ITestFile>): Promise<Error[] | void> {
        const testQueue = this.prepareTests(testSet);
        const testQueueAfterHook = await this.callHook(TestRunControllerHooks.beforeRun, testQueue);

        loggerClientLocal.debug('Run controller: tests queue created.');

        const configWorkerLimit = this.config.workerLimit || 0;
>>>>>>> 2d28c83c

        loggerClientLocal.debug('Run controller: tests queue created.');

        const workerLimit = this.getWorkerLimit(testQueue);
        const workers = this.createWorkers(workerLimit);

        loggerClientLocal.debug(`Run controller: ${workerLimit} worker(s) created.`);

        try {
            await Promise.all(
                workers.map(worker => this.executeWorker(worker, testQueue))
            );
<<<<<<< HEAD
        } catch (error) {
=======

            await this.callHook(TestRunControllerHooks.afterRun, testQueue);
        } catch (e) {
>>>>>>> 2d28c83c
            loggerClientLocal.error(...this.errors);

            this.errors.push(error);
        }

        if (this.errors.length) {
            return this.errors;
        }

        return null;
    }

    private getWorkerLimit(testQueue: TestQueue) {
        const configWorkerLimit = this.config.workerLimit || 0;

        if (configWorkerLimit < testQueue.length) {
            return configWorkerLimit;
        }

        return testQueue.length;
    }

    private createWorkers(limit: number): Array<ITestWorkerInstance> {
        const workers: Array<ITestWorkerInstance> = [];

        for (let index = 0; index < limit; index++) {
            workers.push(this.testWorker.spawn());
        }

        return workers;
    }

    private async prepareTests(testFiles: Array<ITestFile>): Promise<TestQueue> {
        const testQueue = new Array(testFiles.length);

        for (let index = 0; index < testFiles.length; index++) {
            testQueue[index] = {
                retryCount: 0,
                retryErrors: [],
                test: testFiles[index]
            };
        }

        return await this.callHook(TestRunControllerHooks.beforeRun, testQueue);
    }

    private async occupyWorker(worker: ITestWorkerInstance, queue: TestQueue): Promise<void> {
        if (queue.length > 0) {
            return this.executeWorker(worker, queue);
        } else {
            worker.kill();
        }
    }

    private async onTestFailed(
        exception: ITestExecutionError,
        worker: ITestWorkerInstance,
        test: IQueuedTest,
        queue: TestQueue
    ): Promise<void> {
        if (this.config.bail) {
            throw exception.error;
        }

        if (test.retryCount < (this.config.retryCount || 0)) {
            test.retryCount++;

            await delay(this.config.retryDelay || 0);

            queue.push(test);

            await this.executeWorker(worker, queue);
        } else {
            this.errors.push(exception.error);

            await this.callHook(TestRunControllerHooks.afterTest, test);

            await this.occupyWorker(worker, queue);
        }
    }

    private async executeWorker(worker: ITestWorkerInstance, queue: TestQueue): Promise<void> {
        const queuedTest = queue.pop();

        if (!queuedTest) {
            return;
        }

        try {
            await this.callHook(TestRunControllerHooks.beforeTest, queuedTest);
            await worker.execute(queuedTest.test.content, queuedTest.test.path, queuedTest.test.meta);
            await this.callHook(TestRunControllerHooks.afterTest, queuedTest);
        } catch (error) {
            queuedTest.retryErrors.push(error);

            await this.onTestFailed(error, worker, queuedTest, queue);
        } finally {
            await this.occupyWorker(worker, queue);
        }
    }
}<|MERGE_RESOLUTION|>--- conflicted
+++ resolved
@@ -23,17 +23,9 @@
 
     constructor(
         private config: Partial<IConfig>,
-        private testWorker: ITestWorker
+        private testWorker: ITestWorker,
     ) {
         super([
-<<<<<<< HEAD
-            TestRunControllerHooks.beforeRun
-        ]);
-    }
-
-    public async runQueue(testSet: Array<ITestFile>): Promise<Error[] | null> {
-        const testQueue = await this.prepareTests(testSet);
-=======
             TestRunControllerHooks.beforeRun,
             TestRunControllerHooks.beforeTest,
             TestRunControllerHooks.afterTest,
@@ -41,14 +33,8 @@
         ]);
     }
 
-    public async runQueue(testSet: Array<ITestFile>): Promise<Error[] | void> {
-        const testQueue = this.prepareTests(testSet);
-        const testQueueAfterHook = await this.callHook(TestRunControllerHooks.beforeRun, testQueue);
-
-        loggerClientLocal.debug('Run controller: tests queue created.');
-
-        const configWorkerLimit = this.config.workerLimit || 0;
->>>>>>> 2d28c83c
+    public async runQueue(testSet: Array<ITestFile>): Promise<Error[] | null> {
+        const testQueue = await this.prepareTests(testSet);
 
         loggerClientLocal.debug('Run controller: tests queue created.');
 
@@ -61,13 +47,9 @@
             await Promise.all(
                 workers.map(worker => this.executeWorker(worker, testQueue))
             );
-<<<<<<< HEAD
-        } catch (error) {
-=======
 
             await this.callHook(TestRunControllerHooks.afterRun, testQueue);
-        } catch (e) {
->>>>>>> 2d28c83c
+        } catch (error) {
             loggerClientLocal.error(...this.errors);
 
             this.errors.push(error);
@@ -158,7 +140,9 @@
 
         try {
             await this.callHook(TestRunControllerHooks.beforeTest, queuedTest);
+
             await worker.execute(queuedTest.test.content, queuedTest.test.path, queuedTest.test.meta);
+
             await this.callHook(TestRunControllerHooks.afterTest, queuedTest);
         } catch (error) {
             queuedTest.retryErrors.push(error);
