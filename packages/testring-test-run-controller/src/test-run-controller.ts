import { loggerClientLocal } from '@testring/logger';
import { TestWorker, TestWorkerInstance } from '@testring/test-worker';
import { PluggableModule } from '@testring/pluggable-module';
import { IConfig } from '@testring/typings';
import { ITestFile } from '@testring/test-finder';

export interface IQueuedTest {
    retryCount: number,
    test: ITestFile
}

const delay = (milliseconds: number) => new Promise((resolve) => {
    setTimeout(resolve, milliseconds);
});

export enum TestRunControllerHooks {
    beforeRun = 'beforeRun',
}

export class TestRunController extends PluggableModule {

    private errors: Array<Error> = [];

    constructor(
        private config: Partial<IConfig>,
        private testWorker: TestWorker,
    ) {
        super([
            TestRunControllerHooks.beforeRun,
        ]);
    }

    public async runQueue(testSet: Array<ITestFile>): Promise<Error[] | void> {
        const testQueue = this.prepareTests(testSet);
<<<<<<< HEAD
        loggerClientLocal.debug('Created tests queue');

=======
        const testQueueAfterHook = await this.callHook(TestRunControllerHooks.beforeRun, testQueue);
>>>>>>> 44c020c9
        const configWorkerLimit = this.config.workerLimit || 0;

        const workerLimit = configWorkerLimit < testQueueAfterHook.length ?
            configWorkerLimit :
            testQueueAfterHook.length;

        const workers = this.createWorkers(workerLimit);
        loggerClientLocal.debug(`Created workers: ${workerLimit}`);

        try {
            await Promise.all(
                workers.map(worker => this.executeWorker(worker, testQueueAfterHook))
            );
        } catch (e) {
            loggerClientLocal.error(...this.errors);
            throw e;
        }

        if (this.errors.length) {
            return this.errors;
        }
    }

    private createWorkers(limit: number): Array<TestWorkerInstance> {
        const workers: Array<TestWorkerInstance> = [];

        for (let index = 0; index < limit; index++) {
            workers.push(this.testWorker.spawn());
        }

        return workers;
    }

    private prepareTests(testFiles: Array<ITestFile>): Array<IQueuedTest> {
        const testQueue = new Array(testFiles.length);
        const retryCount = this.config.retryCount || 0;

        for (let index = 0; index < testFiles.length; index++) {
            testQueue[index] = {
                retryCount: retryCount,
                test: testFiles[index]
            };
        }

        return testQueue;
    }

    private async occupyWorker(worker: TestWorkerInstance, queue: Array<IQueuedTest>): Promise<void> {
        if (queue.length > 0) {
            return this.executeWorker(worker, queue);
        } else {
            worker.kill();
        }
    }

    private async onTestFailed(
        exception: any,
        worker: TestWorkerInstance,
        test: IQueuedTest,
        queue: Array<IQueuedTest>
    ): Promise<void> {
        if (this.config.verbose) {
            this.errors.push(exception.error);
            throw exception.error;
        }

        if (test.retryCount > 0) {
            test.retryCount--;

            await delay(this.config.retryDelay || 0);

            queue.push(test);

            await this.executeWorker(worker, queue);
        } else {
            this.errors.push(exception.error);

            await this.occupyWorker(worker, queue);
        }
    }

    private async executeWorker(worker: TestWorkerInstance, queue: Array<IQueuedTest>): Promise<void> {
        const queuedTest = queue.pop();

        if (!queuedTest) {
            return;
        }

        try {
            await worker.execute(queuedTest.test.content, queuedTest.test.path, queuedTest.test.meta);
        } catch (error) {
            await this.onTestFailed(error, worker, queuedTest, queue);
        } finally {
            await this.occupyWorker(worker, queue);
        }
    }
}<|MERGE_RESOLUTION|>--- conflicted
+++ resolved
@@ -32,12 +32,8 @@
 
     public async runQueue(testSet: Array<ITestFile>): Promise<Error[] | void> {
         const testQueue = this.prepareTests(testSet);
-<<<<<<< HEAD
+        const testQueueAfterHook = await this.callHook(TestRunControllerHooks.beforeRun, testQueue);
         loggerClientLocal.debug('Created tests queue');
-
-=======
-        const testQueueAfterHook = await this.callHook(TestRunControllerHooks.beforeRun, testQueue);
->>>>>>> 44c020c9
         const configWorkerLimit = this.config.workerLimit || 0;
 
         const workerLimit = configWorkerLimit < testQueueAfterHook.length ?
