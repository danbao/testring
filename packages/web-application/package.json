--- conflicted
+++ resolved
@@ -1,10 +1,6 @@
 {
   "name": "@testring/web-application",
-<<<<<<< HEAD
-  "version": "0.5.28",
-=======
   "version": "0.5.30",
->>>>>>> 93627ce2
   "main": "./dist/index.js",
   "typings": "./src/index.ts",
   "repository": {
@@ -25,13 +21,8 @@
     "chai": "4.2.0"
   },
   "devDependencies": {
-<<<<<<< HEAD
-    "@testring/child-process": "0.5.29",
-    "@testring/test-utils": "0.5.29",
-=======
     "@testring/child-process": "0.5.30",
     "@testring/test-utils": "0.5.30",
->>>>>>> 93627ce2
     "@types/node": "14.6.0"
   }
 }