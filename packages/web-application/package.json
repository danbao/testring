--- conflicted
+++ resolved
@@ -10,23 +10,13 @@
   "author": "RingCentral",
   "license": "MIT",
   "dependencies": {
-<<<<<<< HEAD
-    "@testring/element-path": "0.4.37",
-    "@testring/logger": "0.4.37",
-    "@testring/pluggable-module": "0.4.37",
-    "@testring/types": "0.4.37",
-    "@types/nanoid": "1.2.0",
-    "@types/node": "10.11.4",
-    "nanoid": "1.2.6"
-=======
     "@testring/element-path": "0.4.38",
     "@testring/logger": "0.4.38",
     "@testring/pluggable-module": "0.4.38",
     "@testring/types": "0.4.38",
-    "@types/nanoid": "^1.0.0",
-    "@types/node": "10.5.6",
-    "nanoid": "^1.1.0"
->>>>>>> 9edace1e
+    "@types/nanoid": "1.2.0",
+    "@types/node": "10.11.4",
+    "nanoid": "1.2.6"
   },
   "devDependencies": {
     "@testring/child-process": "0.4.38",
