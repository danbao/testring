--- conflicted
+++ resolved
@@ -57,13 +57,7 @@
 
     private isRegisteredInDevtool = false;
 
-<<<<<<< HEAD
-    private applicationId: string = `webApp-${generateUniqId()}`;
-
-    protected fileWriter: FSFileWriter;
-=======
     private applicationId = `webApp-${generateUniqId()}`;
->>>>>>> 583f2424
 
     public assert = createAssertion({
         onSuccess: (meta) => this.successAssertionHandler(meta),
@@ -279,18 +273,9 @@
         this.decorateMethods();
     }
 
-    private get fileWriter(): FSFileWriter {
+    protected get fileWriter(): FSFileWriter {
         const fsWriter = new FSFileWriter(this.logger);
 
-<<<<<<< HEAD
-    protected getConfig(userConfig: Partial<IWebApplicationConfig>): IWebApplicationConfig {
-        return Object.assign({}, {
-            screenshotsEnabled: false,
-            screenshotPath: './_tmp/',
-            coverage: false,
-            devtool: null,
-        }, userConfig);
-=======
         Object.defineProperty(this, 'fileWriter', {
             value: fsWriter,
             enumerable: false,
@@ -313,7 +298,6 @@
             },
             userConfig,
         );
->>>>>>> 583f2424
     }
 
     // eslint-disable-next-line sonarjs/cognitive-complexity
@@ -1075,15 +1059,6 @@
         await this.makeScreenshot();
     }
 
-<<<<<<< HEAD
-    public async getTextSilent(xpath, trim: boolean = true, timeout: number = this.WAIT_TIMEOUT) {
-        await this.waitForExist(xpath, timeout);
-
-        return (await this.getTextsInternal(xpath, trim)).join(' ');
-    }
-    public async getText(xpath, trim: boolean = true, timeout: number = this.WAIT_TIMEOUT) {
-        return await this.getTextSilent(xpath, trim, timeout);
-=======
     public async getText(
         xpath,
         trim = true,
@@ -1098,7 +1073,6 @@
         );
 
         return text;
->>>>>>> 583f2424
     }
 
     public async getTextWithoutFocus(
