--- conflicted
+++ resolved
@@ -400,11 +400,10 @@
         return this.makeRequest(BrowserProxyActions.getMockData, [url]);
     }
 
-<<<<<<< HEAD
     public getCdpCoverageFile() {
         return this.makeRequest(BrowserProxyActions.getCdpCoverageFile, []);
     }
-=======
+
     // XTAP-55439 For A11y Testing ONLY ---start
     public switchToFrame(name) {
         return name;
@@ -431,5 +430,4 @@
         return tabId;
     }
     // XTAP-55439 For A11y Testing ONLY ---end
->>>>>>> 69807619
 }