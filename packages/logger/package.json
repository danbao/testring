--- conflicted
+++ resolved
@@ -10,17 +10,10 @@
   "author": "RingCentral",
   "license": "MIT",
   "dependencies": {
-<<<<<<< HEAD
-    "@testring/pluggable-module": "0.5.29",
-    "@testring/transport": "0.5.29",
-    "@testring/types": "0.5.29",
-    "@testring/utils": "0.5.29",
-=======
     "@testring/pluggable-module": "0.5.30",
     "@testring/transport": "0.5.30",
     "@testring/types": "0.5.30",
     "@testring/utils": "0.5.30",
->>>>>>> 93627ce2
     "@types/bytes": "3.1.0",
     "@types/node": "14.6.0",
     "bytes": "3.1.0",
