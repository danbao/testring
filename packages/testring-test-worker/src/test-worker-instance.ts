import * as path from 'path';
import { ChildProcess } from 'child_process';
import { loggerClientLocal } from '@testring/logger';
import { fork } from '@testring/child-process';
import {
    ITransport,
    ITestWorkerInstance,
    ITestExecutionCompleteMessage,
    ITestExecutionMessage,
    TestWorkerAction,
    TestCompiler
} from '@testring/types';

const nanoid = require('nanoid');


const WORKER_ROOT = require.resolve(
    path.resolve(__dirname, 'worker')
);

export class TestWorkerInstance implements ITestWorkerInstance {

    private abortTestExecution: Function | null = null;

    private workerName = `worker/${nanoid()}`;

    private worker: ChildProcess | null = null;

    constructor(
        private transport: ITransport,
        private compile: TestCompiler
    ) {
    }

    public async execute(rawSource: string, filename: string, parameters: object): Promise<any> {
        if (this.worker === null) {
            this.worker = this.createWorker();
        }

        // TODO add cache
        // Calling external hooks to compile source
        const compiledSource = await this.compileSource(rawSource, filename);

        // TODO implement code instrumentation here

        const testData = {
            source: compiledSource,
            filename,
            parameters
        };

        const relativePath = path.relative(process.cwd(), filename);

        loggerClientLocal.log(`Running test: ${relativePath}`);

        return new Promise(async (resolve, reject) => {
            const removeListener = this.transport.onceFrom(this.workerName, TestWorkerAction.executionComplete,
                (message: ITestExecutionCompleteMessage) => {
                    if (message.error) {
                        loggerClientLocal.error(`Test failed: ${relativePath}\n`, message.error);

                        reject({
                            error: message.error,
                            test: testData
                        });
                    } else {
                        loggerClientLocal.log(`Test success: ${relativePath}`);
                        loggerClientLocal.debug(`Test result: ${message.status}`);
                        resolve();
                    }

                    this.abortTestExecution = null;
                }
            );

            this.abortTestExecution = () => {
                loggerClientLocal.error('Aborted test execution');
                removeListener();
                reject();
            };
<<<<<<< HEAD
            loggerClientLocal.debug('Executing test ...');
            this.makeRequest(WorkerAction.executeTest, testData);
=======

            this.makeRequest(TestWorkerAction.executeTest, testData);
>>>>>>> b33a7c7d
        });
    }

    public kill() {
        if (this.worker !== null) {
            this.worker.kill();
            loggerClientLocal.debug(`Killed child process ${this.workerName}`);
            this.worker = null;
        }
    }

    private async compileSource(source: string, filename: string): Promise<string> {
        try {
            loggerClientLocal.debug(`Compile source file ${filename}`);
            return await this.compile(source, filename);
        } catch (error) {
            loggerClientLocal.error(`Compilation ${filename} failed`);
            throw {
                error,
                test: {
                    source,
                    filename
                }
            };
        }
    }

    private makeRequest(requestName: string, data: ITestExecutionMessage) {
        return this.transport.send(this.workerName, requestName, data);
    }

    private createWorker(): ChildProcess {
        const worker = fork(WORKER_ROOT);

        worker.stdout.on('data', (data) => {
            loggerClientLocal.log(`[${this.workerName}] [logged] ${data.toString().trim()}`);
        });

        worker.stderr.on('data', (data) => {
            loggerClientLocal.log(`[${this.workerName}] [error] ${data.toString().trim()}`);
        });

        worker.on('close', (error) => {
            if (this.abortTestExecution !== null) {
                this.abortTestExecution(error);
                this.abortTestExecution = null;
            }
        });

        this.transport.registerChildProcess(this.workerName, worker);
        loggerClientLocal.debug(`Registered child process ${this.workerName}`);

        return worker;
    }
}<|MERGE_RESOLUTION|>--- conflicted
+++ resolved
@@ -78,13 +78,8 @@
                 removeListener();
                 reject();
             };
-<<<<<<< HEAD
             loggerClientLocal.debug('Executing test ...');
-            this.makeRequest(WorkerAction.executeTest, testData);
-=======
-
             this.makeRequest(TestWorkerAction.executeTest, testData);
->>>>>>> b33a7c7d
         });
     }
 
