import * as path from 'path';
import { ChildProcess } from 'child_process';
import { loggerClientLocal } from '@testring/logger';
import { fork } from '@testring/child-process';
import {
    ITransport,
    ITestWorkerInstance,
    ITestExecutionCompleteMessage,
    ITestExecutionMessage,
    TestWorkerAction,
    TestCompiler,
    TestStatus
} from '@testring/types';

const nanoid = require('nanoid');

const WORKER_ROOT = require.resolve(
    path.resolve(__dirname, 'worker')
);

export class TestWorkerInstance implements ITestWorkerInstance {

    private compileCache: Map<string, string> = new Map();

    private abortTestExecution: Function | null = null;

    private worker: ChildProcess | null = null;

    private workerName = `worker/${nanoid()}`;

    constructor(
        private transport: ITransport,
        private compile: TestCompiler
    ) {
    }

    public async execute(rawSource: string, filename: string, parameters: object): Promise<any> {
        return new Promise(async (resolve, reject) => {
            try {
                return await this.makeExecutionRequest(rawSource, filename, parameters, resolve, reject);
            } catch (error) {
                reject(error);
            }
        });
    }

    public kill() {
        if (this.worker !== null) {
            this.worker.kill();
            loggerClientLocal.debug(`Killed child process ${this.workerName}`);
            this.worker = null;
        }
    }

    private async makeExecutionRequest(rawSource: string, filename: string, parameters: object, resolve, reject) {
        if (this.worker === null) {
            this.worker = this.createWorker();
        }

        // Calling external hooks to compile source
        const compiledSource = await this.compileSource(rawSource, filename);

        // TODO implement code instrumentation here

        const testData = {
            source: compiledSource,
            filename,
            parameters
        };

        const relativePath = path.relative(process.cwd(), filename);

        loggerClientLocal.log(`Running test: ${relativePath}`);

        const removeListener = this.transport.onceFrom(this.workerName, TestWorkerAction.executionComplete,
            (message: ITestExecutionCompleteMessage) => {
<<<<<<< HEAD
                switch (message.status) {
                    case TestStatus.done:
                        loggerClientLocal.log(`Test success: ${relativePath}`);

                        resolve();
                        break;

                    case TestStatus.failed:
                        loggerClientLocal.error(`Test failed: ${relativePath}\n`, message.error);

                        reject({
                            error: message.error,
                            test: filename
                        });
                        break;
=======
                if (message.error) {
                    loggerClientLocal.error(`Test failed: ${relativePath}\n`, message.error);
                    reject({
                        error: message.error,
                        test: testData
                    });
                } else {
                    loggerClientLocal.log(`Test success: ${relativePath}`);
                    loggerClientLocal.debug(`Test result: ${message.status}`);
                    resolve();
>>>>>>> 40fda62d
                }

                this.abortTestExecution = null;
            }
        );

        this.abortTestExecution = () => {
            loggerClientLocal.error('Aborted test execution');
            removeListener();
            reject();
        };

        loggerClientLocal.debug('Executing test ...');

        this.makeRequest(TestWorkerAction.executeTest, testData);
    }

    private async compileSource(source: string, filename: string): Promise<string> {
        const cachedSource = this.compileCache.get(source);

        if (cachedSource) {
            return cachedSource;
        }

        try {
            loggerClientLocal.debug(`Compile source file ${filename}`);

            const compiledSource = await this.compile(source, filename);

            this.compileCache.set(source, compiledSource);

            return compiledSource;
        } catch (error) {
            loggerClientLocal.error(`Compilation ${filename} failed`);

            throw {
                error,
                test: filename
            };
        }
    }

    private makeRequest(requestName: string, data: ITestExecutionMessage) {
        return this.transport.send(this.workerName, requestName, data);
    }

    private createWorker(): ChildProcess {
        const worker = fork(WORKER_ROOT);

        worker.stdout.on('data', (data) => {
            loggerClientLocal.log(`[${this.workerName}] [logged] ${data.toString().trim()}`);
        });

        worker.stderr.on('data', (data) => {
            loggerClientLocal.error(`[${this.workerName}] [error] ${data.toString().trim()}`);
        });

        worker.on('close', (error) => {
            if (this.abortTestExecution !== null) {
                this.abortTestExecution(error);
                this.abortTestExecution = null;
            }
        });

        this.transport.registerChildProcess(this.workerName, worker);
        loggerClientLocal.debug(`Registered child process ${this.workerName}`);

        return worker;
    }
}<|MERGE_RESOLUTION|>--- conflicted
+++ resolved
@@ -74,7 +74,6 @@
 
         const removeListener = this.transport.onceFrom(this.workerName, TestWorkerAction.executionComplete,
             (message: ITestExecutionCompleteMessage) => {
-<<<<<<< HEAD
                 switch (message.status) {
                     case TestStatus.done:
                         loggerClientLocal.log(`Test success: ${relativePath}`);
@@ -83,25 +82,13 @@
                         break;
 
                     case TestStatus.failed:
-                        loggerClientLocal.error(`Test failed: ${relativePath}\n`, message.error);
+                    loggerClientLocal.error(`Test failed: ${relativePath}\n`, message.error);
 
-                        reject({
-                            error: message.error,
-                            test: filename
-                        });
-                        break;
-=======
-                if (message.error) {
-                    loggerClientLocal.error(`Test failed: ${relativePath}\n`, message.error);
                     reject({
                         error: message.error,
-                        test: testData
+                        test: filename
                     });
-                } else {
-                    loggerClientLocal.log(`Test success: ${relativePath}`);
-                    loggerClientLocal.debug(`Test result: ${message.status}`);
-                    resolve();
->>>>>>> 40fda62d
+                    break;
                 }
 
                 this.abortTestExecution = null;
