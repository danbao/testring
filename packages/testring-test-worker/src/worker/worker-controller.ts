--- conflicted
+++ resolved
@@ -36,17 +36,12 @@
     }
 
     private async executeTest(message: ITestExecutionMessage): Promise<TestStatus> {
-<<<<<<< HEAD
         // TODO pass message.parameters somewhere inside web application
-=======
+        const sandbox = new Sandbox(message.source, message.filename);
+
         let isAsync = false;
 
         testAPIController.setTestID(message.filename);
-        // TODO pass message.parameters somewhere inside webmanager
->>>>>>> 40fda62d
-        const sandbox = new Sandbox(message.source, message.filename);
-
-        let isAsync = false;
 
         // Test becomes async, when run method called
         // In all other cases it's plane sync file execution
