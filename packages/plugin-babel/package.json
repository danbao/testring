{
  "name": "@testring/plugin-babel",
  "version": "0.5.30",
  "main": "./dist/index.js",
  "types": "./src/index.ts",
  "repository": {
    "type": "git",
    "url": "https://github.com/ringcentral/testring.git"
  },
  "author": "RingCentral",
  "license": "MIT",
  "dependencies": {
<<<<<<< HEAD
    "@testring/plugin-api": "0.5.29",
=======
    "@testring/plugin-api": "0.5.30",
>>>>>>> 93627ce2
    "@types/babel-core": "6.25.6",
    "babel-core": "6.26.3"
  },
  "devDependencies": {
    "babel-preset-es2015": "6.24.1"
  }
}<|MERGE_RESOLUTION|>--- conflicted
+++ resolved
@@ -10,11 +10,7 @@
   "author": "RingCentral",
   "license": "MIT",
   "dependencies": {
-<<<<<<< HEAD
-    "@testring/plugin-api": "0.5.29",
-=======
     "@testring/plugin-api": "0.5.30",
->>>>>>> 93627ce2
     "@types/babel-core": "6.25.6",
     "babel-core": "6.26.3"
   },
