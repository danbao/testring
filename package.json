{
  "name": "testring",
  "version": "0.1.0",
  "author": "RingCentral",
  "license": "MIT",
  "repository": {
    "type": "git",
    "url": "https://github.com/ringcentral/testring.git"
  },
  "scripts": {
    "postinstall": "lerna bootstrap && lerna exec --no-sort -- node \"../../bin/link\"",
    "lint:src": "lerna exec --parallel --no-sort -- eslint \"./src/**/*.ts\"",
    "lint:test": "lerna exec --parallel --no-sort -- eslint \"./test/**/*.ts\"",
    "test": "lerna exec --parallel -- mocha --opts mocha.opts",
    "test:watch": "lerna exec --no-sort -- mocha --opts mocha.opts --watch",
    "test:e2e": "lerna run --stream --scope @testring/e2e-test-app e2e",
    "test:e2e-simple": "lerna run --stream --scope @testring/e2e-test-app e2e-simple",
    "test:coverage": "nyc npm test",
    "cleanup": "lerna exec --parallel -- rimraf ./dist -G",
    "build": "lerna exec -- tsc --target es2015",
    "build:watch": "lerna exec -- tsc --target es2015 --watch",
    "build:clear": "npm run lint:src && npm run lint:test && npm run build",
<<<<<<< HEAD
    "build:precommit": "npm run build:clear && npm run test && npm run test:e2e-simple",
    "build:ci": "npm run build:clear && npm run test:coverage && npm run test:e2e"
=======
    "build:precommit": "npm run build:clear && npm run test && npm run test:e2e",
    "build:ci": "npm run build:clear && npm run test:coverage && npm run test:e2e",
    "publish": "lerna publish --skip-npm"
>>>>>>> 451ba7f8
  },
  "precommit": "build:precommit",
  "nyc": {
    "all": true,
    "check-coverage": true,
    "lines": 50,
    "statements": 50,
    "functions": 50,
    "branches": 50,
    "sourceMap": true,
    "include": [
      "packages/*/src/*.ts",
      "packages/*/src/**/*.ts"
    ],
    "extension": [
      ".ts"
    ],
    "reporter": [
      "lcov",
      "text"
    ]
  },
  "devDependencies": {
    "@types/chai": "4.1.4",
    "@types/mocha": "5.2.3",
    "@types/node": "10.3.5",
    "babel-eslint": "8.2.5",
    "chai": "4.1.2",
    "eslint": "5.0.0",
    "eslint-config-ringcentral": "0.3.0",
    "eslint-plugin-react": "7.9.1",
    "eslint-plugin-typescript": "0.12.0",
    "fs-extra": "6.0.1",
    "lerna": "2.11.0",
    "mocha": "5.2.0",
    "nyc": "12.0.2",
    "pre-commit": "1.2.2",
    "rimraf": "2.6.2",
    "sinon": "6.0.1",
    "ts-node": "7.0.0",
    "typescript": "2.9.2",
    "typescript-eslint-parser": "16.0.0"
  }
}<|MERGE_RESOLUTION|>--- conflicted
+++ resolved
@@ -20,14 +20,9 @@
     "build": "lerna exec -- tsc --target es2015",
     "build:watch": "lerna exec -- tsc --target es2015 --watch",
     "build:clear": "npm run lint:src && npm run lint:test && npm run build",
-<<<<<<< HEAD
     "build:precommit": "npm run build:clear && npm run test && npm run test:e2e-simple",
-    "build:ci": "npm run build:clear && npm run test:coverage && npm run test:e2e"
-=======
-    "build:precommit": "npm run build:clear && npm run test && npm run test:e2e",
     "build:ci": "npm run build:clear && npm run test:coverage && npm run test:e2e",
     "publish": "lerna publish --skip-npm"
->>>>>>> 451ba7f8
   },
   "precommit": "build:precommit",
   "nyc": {
