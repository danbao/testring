--- conflicted
+++ resolved
@@ -13,7 +13,7 @@
     "link": "lerna exec --no-sort -- node ../../bin/link",
     "unlink": "lerna exec --no-sort -- node ../../bin/unlink",
     "lint": "npm run lint:src && npm run lint:test",
-    "lint:src": "lerna exec --ignore @testring/e2e-test-app --parallel -- eslint ./src/**.ts",
+    "lint:src": "lerna exec --parallel -- eslint ./src/**.ts",
     "lint:test": "lerna exec --parallel --no-sort -- eslint ./test/**.ts",
     "test": "lerna exec -- mocha --opts mocha.opts",
     "test:watch": "lerna exec --parallel -- mocha --opts mocha.opts --watch",
@@ -82,12 +82,7 @@
     "nyc": "12.0.2",
     "pre-commit": "1.2.2",
     "rimraf": "2.6.2",
-<<<<<<< HEAD
-    "sinon": "6.1.2",
-    "ts-loader": "4.4.2",
-=======
     "sinon": "6.1.3",
->>>>>>> 512282e9
     "ts-node": "7.0.0",
     "typescript": "2.9.2",
     "typescript-eslint-parser": "16.0.1"
