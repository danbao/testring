{
  "name": "@testring/fs-reader",
  "version": "0.7.2",
  "main": "./dist/index.js",
  "types": "./src/index.ts",
  "repository": {
    "type": "git",
    "url": "https://github.com/ringcentral/testring.git"
  },
  "author": "RingCentral",
  "license": "MIT",
  "scripts": {
    "test:performance": "mocha --performance --reporter spec"
  },
  "dependencies": {
<<<<<<< HEAD
    "@testring/logger": "0.7.1",
    "@testring/pluggable-module": "0.7.1",
    "@testring/types": "0.7.1",
    "fast-glob": "3.3.3",
=======
    "@testring/logger": "0.7.2",
    "@testring/pluggable-module": "0.7.2",
    "@testring/types": "0.7.2",
    "fast-glob": "3.3.2",
>>>>>>> 4c16451b
    "p-limit": "3.1.0"
  }
}<|MERGE_RESOLUTION|>--- conflicted
+++ resolved
@@ -13,17 +13,10 @@
     "test:performance": "mocha --performance --reporter spec"
   },
   "dependencies": {
-<<<<<<< HEAD
-    "@testring/logger": "0.7.1",
-    "@testring/pluggable-module": "0.7.1",
-    "@testring/types": "0.7.1",
-    "fast-glob": "3.3.3",
-=======
     "@testring/logger": "0.7.2",
     "@testring/pluggable-module": "0.7.2",
     "@testring/types": "0.7.2",
     "fast-glob": "3.3.2",
->>>>>>> 4c16451b
     "p-limit": "3.1.0"
   }
 }